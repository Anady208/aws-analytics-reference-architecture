// Copyright Amazon.com, Inc. or its affiliates. All Rights Reserved.
// SPDX-License-Identifier: MIT-0

import { execSync } from 'child_process';
import * as fs from 'fs';
import * as path from 'path';
import { SubnetType } from '@aws-cdk/aws-ec2';
<<<<<<< HEAD
import { KubernetesVersion, Cluster, CapacityType, Nodegroup, HelmChart } from '@aws-cdk/aws-eks';
=======
import { KubernetesVersion, Cluster, CapacityType, Nodegroup } from '@aws-cdk/aws-eks';
import { CfnVirtualCluster } from '@aws-cdk/aws-emrcontainers';
>>>>>>> 016e99da
import { PolicyStatement, PolicyDocument, Policy, Role, ManagedPolicy, FederatedPrincipal, CfnServiceLinkedRole } from '@aws-cdk/aws-iam';
import * as lambda from '@aws-cdk/aws-lambda';
import { RetentionDays } from '@aws-cdk/aws-logs';
import { Construct, Tags, Stack, Duration, CustomResource, Fn } from '@aws-cdk/core';
import { Provider } from '@aws-cdk/custom-resources';
import * as AWS from 'aws-sdk';
import { EmrEksNodegroup, EmrEksNodegroupOptions } from './emr-eks-nodegroup';
import { EmrVirtualClusterProps } from './emr-virtual-cluster';

import * as IamPolicyAlb from './k8s/iam-policy-alb.json';
import * as IamPolicyAutoscaler from './k8s/iam-policy-autoscaler.json';
import * as K8sRoleBinding from './k8s/rbac/emr-containers-role-binding.json';
import * as K8sRole from './k8s/rbac/emr-containers-role.json';
import { SingletonCfnLaunchTemplate } from './singleton-launch-template';


/**
 * The properties for the EmrEksCluster Construct class.
 */

export interface EmrEksClusterProps {
  /**
   * Name of the Amazon EKS cluster to be created
   * @default -  automatically generated cluster name
   */
  readonly eksClusterName?: string;
  /**
   * Amazon IAM Role to be added to Amazon EKS master roles that will give access to kubernetes cluster from AWS console UI
   */
  readonly eksAdminRoleArn: string;
  /**
   * List of EmrEksNodegroup to create in the cluster
   * @default -  Create a default set of EmrEksNodegroup
   */
  readonly emrEksNodegroups?: EmrEksNodegroup[];
  /**
   * Kubernetes version for Amazon EKS cluster that will be created
   * @default -  v1.20 version is used
   */
  readonly kubernetesVersion?: KubernetesVersion;

  /**
   * ACM Certificate ARN used with EMR on EKS managed endpoint
   * @default - attempt to generate and import certificate using locally installed openssl utility
   */
  readonly acmCertificateArn?: string;
  /**
   * EMR on EKS managed endpoint version
   * @default - emr-6.3.0-latest
   */
  readonly emrOnEksVersion?: string;
}

/**
 * EmrEksCluster Construct packaging all the ressources required to run Amazon EMR on Amazon EKS.
 */
export class EmrEksCluster extends Construct {

  public static readonly DEFAULT_EKS_VERSION = KubernetesVersion.V1_20;
  public static readonly DEFAULT_EMR_VERSION = 'emr-6.3.0-latest';
  private static readonly EMR_VERSIONS = ['emr-6.3.0-latest', 'emr-6.2.0-latest', 'emr-5.33.0-latest', 'emr-5.32.0-latest']
  private static readonly AUTOSCALING_POLICY = PolicyStatement.fromJson(IamPolicyAutoscaler);
  private readonly emrServiceRole: CfnServiceLinkedRole;
  private readonly eksClusterName: string;
  public readonly eksCluster: Cluster;
<<<<<<< HEAD
  private emrWorkerIAMRole: Role;
  private readonly albService: HelmChart;
=======
  private eksOidcProvider: FederatedPrincipal;
>>>>>>> 016e99da

  /**
   * Constructs a new instance of the EmrEksCluster class. An EmrEksCluster contains everything required to run Amazon EMR on Amazon EKS.
   * Amazon EKS Nodegroups and Amazon EKS Admin role can be customized.
   * @param {cdk.Construct} scope the Scope of the CDK Construct
   * @param {string} id the ID of the CDK Construct
   * @param {EmrEksClusterProps} props the EmrEksClusterProps [properties]{@link EmrEksClusterProps}
   * @access public
   */
  constructor(scope:
  Construct, id: string, props: EmrEksClusterProps) {
    super(scope, id);

    this.eksClusterName = props.eksClusterName ?? 'emr-eks-cluster';

    // create an Amazon EKS CLuster with default paramaters if not provided in the properties
    this.eksCluster = new Cluster(scope, this.eksClusterName, {
      defaultCapacity: 0,
      clusterName: this.eksClusterName,
      version: props.kubernetesVersion || EmrEksCluster.DEFAULT_EKS_VERSION,
    });

    // Add the provided Amazon IAM Role as Amazon EKS Admin
    this.eksCluster.awsAuth.addMastersRole(Role.fromRoleArn( this, 'AdminRole', props.eksAdminRoleArn ), 'AdminRole');

    // Create a Kubernetes Service Account for the Cluster Autoscaler with Amazon IAM Role
    const AutoscalerServiceAccount = this.eksCluster.addServiceAccount('Autoscaler', {
      name: 'cluster-autoscaler',
      namespace: 'kube-system',
    });
    // Add the proper Amazon IAM Policy to the Amazon IAM Role for the Cluster Autoscaler
    AutoscalerServiceAccount.addToPrincipalPolicy(
      EmrEksCluster.AUTOSCALING_POLICY,
    );

    // @todo: check if we can create the service account from the Helm Chart
    // @todo: check if there's a workaround to run it with wait:true - at the moment the custom resource times out if you do that.
    // Deploy the Helm Chart for Kubernetes Cluster Autoscaler

    this.eksCluster.addHelmChart('AutoScaler', {
      chart: 'cluster-autoscaler',
      repository: 'https://kubernetes.github.io/autoscaler',
      namespace: 'kube-system',
      timeout: Duration.minutes(14),
      values: {
        cloudProvider: 'aws',
        awsRegion: Stack.of(this).region,
        autoDiscovery: { clusterName: this.eksCluster.clusterName },
        rbac: {
          serviceAccount: {
            name: 'cluster-autoscaler',
            create: false,
          },
        },
        extraArgs: {
          'skip-nodes-with-local-storage': false,
          'scan-interval': '5s',
          'expander': 'least-waste',
          'balance-similar-node-groups': true,
          'skip-nodes-with-system-pods': false,
        },
      },
    });

    // Tags the Amazon VPC and Subnets of the Amazon EKS Cluster
    Tags.of(this.eksCluster.vpc).add(
      'for-use-with-amazon-emr-managed-policies',
      'true',
    );
    this.eksCluster.vpc.privateSubnets.forEach((subnet) =>
      Tags.of(subnet).add('for-use-with-amazon-emr-managed-policies', 'true'),
    );
    this.eksCluster.vpc.publicSubnets.forEach((subnet) =>
      Tags.of(subnet).add('for-use-with-amazon-emr-managed-policies', 'true'),
    );

    // Create Amazon IAM ServiceLinkedRole for Amazon EMR and add to kubernetes configmap
    // required to add a dependency on the Amazon EMR virtual cluster
    this.emrServiceRole = new CfnServiceLinkedRole(this, 'EmrServiceIAMRole', {
      awsServiceName: 'emr-containers.amazonaws.com',
    });
    this.eksCluster.awsAuth.addMastersRole(
      Role.fromRoleArn(
        this,
        'ServiceRoleForAmazonEMRContainers',
        `arn:aws:iam::${
          Stack.of(this).account
        }:role/AWSServiceRoleForAmazonEMRContainers`,
      ),
      'emr-containers',
    );

    // store the OIDC provider for creating execution roles later
    this.eksOidcProvider = new FederatedPrincipal(
      this.eksCluster.openIdConnectProvider.openIdConnectProviderArn,
      [],
      'sts:AssumeRoleWithWebIdentity',
    );

    // Create the Nodegroup for tooling
    this.addNodegroupCapacity('tooling', EmrEksNodegroup.TOOLING_ALL);
    // If no Nodegroup is provided, create Nodegroups for each type in one subnet of each AZ
    if (!props.emrEksNodegroups) {
      this.addEmrEksNodegroup(EmrEksNodegroup.CRITICAL_ALL);
      this.addEmrEksNodegroup(EmrEksNodegroup.SHARED_DRIVER);
      this.addEmrEksNodegroup(EmrEksNodegroup.SHARED_EXECUTOR);
    }

    // Deploy the Helm Chart for the Certificate Manager. Required for EMR Studio ALB.
    const certManager = this.eksCluster.addHelmChart('CertManager', {
      createNamespace: true,
      namespace: 'cert-manager',
      chart: 'cert-manager',
      repository: 'https://charts.jetstack.io',
      version: 'v1.4.0',
      timeout: Duration.minutes(14),
    });

    //Create service account for ALB and install ALB
    const albPolicyDocument = PolicyDocument.fromJson(IamPolicyAlb);
    const albIAMPolicy = new Policy(
      this,

      'AWSLoadBalancerControllerIAMPolicy',
      { document: albPolicyDocument },
    );

    const albServiceAccount = this.eksCluster.addServiceAccount('ALB', {
      name: 'aws-load-balancer-controller',
      namespace: 'kube-system',
    });
    albIAMPolicy.attachToRole(albServiceAccount.role);

    this.albService = this.eksCluster.addHelmChart('ALB', {
      chart: 'aws-load-balancer-controller',
      repository: 'https://aws.github.io/eks-charts',
      namespace: 'kube-system',

      timeout: Duration.minutes(14),
      values: {
        clusterName: this.eksCluster.clusterName,
        serviceAccount: {
          name: 'aws-load-balancer-controller',

          create: false,
        },
      },
    });
    this.albService.node.addDependency(albServiceAccount);
    this.albService.node.addDependency(certManager);

    // Add the kubernetes dashboard from helm chart
    this.eksCluster.addHelmChart('KubernetesDashboard', {
      createNamespace: false,
      namespace: 'default',
      chart: 'kubernetes-dashboard',
      repository: 'https://kubernetes.github.io/dashboard/',
      version: 'v5.0.1',
      timeout: Duration.minutes(2),
      values: {
        resources: {
          limits: {
            memory: '600Mi',
          },
        },
      },
    });

    // Add the kubernetes dashboard service account
    this.eksCluster.addManifest('kubedashboard', {
      apiVersion: 'v1',
      kind: 'ServiceAccount',
      metadata: {
        name: 'eks-admin',
        namespace: 'kube-system',
      },
    });
    // Add the kubernetes dashboard cluster role binding
    this.eksCluster.addManifest('kubedashboardrolebinding', {
      apiVersion: 'rbac.authorization.k8s.io/v1beta1',
      kind: 'ClusterRoleBinding',
      metadata: {
        name: 'eks-admin',
      },
      roleRef: {
        apiGroup: 'rbac.authorization.k8s.io',
        kind: 'ClusterRole',
        name: 'cluster-admin',
      },
      subjects: [
        {
          kind: 'ServiceAccount',
          name: 'eks-admin',
          namespace: 'kube-system',
        },
      ],
    });
  }

  /**
   * Add a new Amazon EKS Nodegroup to the cluster with Amazon EMR on EKS best practices and configured for Cluster Autoscaler.
   * CfnOutput can be customized. If no subnet is provided, it adds one nodegroup per private subnet in the Amazon EKS Cluster
   * @param {Props} props the EmrEksNodegroupOptions [properties]{@link EmrEksNodegroupOptions}
   * @access public
   */
  public addEmrEksNodegroup(props: EmrEksNodegroupOptions) {

    // Get the subnet from Properties or one private subnet for each AZ
    const subnetList = props.subnet ? [props.subnet] : this.eksCluster.vpc.selectSubnets({
      onePerAz: true,
      subnetType: SubnetType.PRIVATE_WITH_NAT,
    }).subnets;

    // Create one Nodegroup per subnet
    subnetList.forEach( (subnet, index) => {

      // Add Amazon SSM agent to the user data
      const userData = [
        'yum install -y https://s3.amazonaws.com/ec2-downloads-windows/SSMAgent/latest/linux_amd64/amazon-ssm-agent.rpm',
        'systemctl enable amazon-ssm-agent',
        'systemctl start amazon-ssm-agent',
      ];
      var launchTemplateName = `EmrEksLaunch-${this.eksClusterName}`;
      // If the Nodegroup uses NVMe, add user data to configure them
      if (props.mountNvme) {
        userData.concat([
          'IDX=1 && for DEV in /dev/disk/by-id/nvme-Amazon_EC2_NVMe_Instance_Storage_*-ns-1; do  mkfs.xfs ${DEV};mkdir -p /pv-disks/local${IDX};echo ${DEV} /pv-disks/local${IDX} xfs defaults,noatime 1 2 >> /etc/fstab; IDX=$((${IDX} + 1)); done',
          'mount -a',
        ]);
        launchTemplateName = `EmrEksNvmeLaunch-${this.eksClusterName}`;
      }

      // Add headers and footers to user data
      const userDataMime = Fn.base64(`MIME-Version: 1.0
Content-Type: multipart/mixed; boundary="==MYBOUNDARY=="

--==MYBOUNDARY==
Content-Type: text/x-shellscript; charset="us-ascii"

#!/bin/bash
${userData.join('\r\n')}

--==MYBOUNDARY==--\\
`);

      // Make the ID unique across AZ using the index of subnet in the subnet list
      const id = `${props.id}-${index}`;

      // Create a new LaunchTemplate or reuse existing one
      const lt = SingletonCfnLaunchTemplate.getOrCreate(this, launchTemplateName, userDataMime);

      // Add the user data to the NodegroupOptions
      const nodeGroupParameters = {
        ...props,
        ...{
          launchTemplateSpec: {
            id: lt.ref,
            version: lt.attrLatestVersionNumber,
          },
          subnets: {
            subnets: [subnet],
          },
        },
      };

      // Create the Amazon EKS Nodegroup
      this.addNodegroupCapacity(id, nodeGroupParameters);
    });
  }

  /**
   * Add a new Amazon EMR Virtual Cluster linked to EKS Cluster.
   * CfnOutput can be customized.
   * @param {EmrVirtualClusterProps} props the EmrEksNodegroupProps [properties]{@link EmrVirtualClusterProps}
   * @access public
   */

  public addEmrVirtualCluster(props: EmrVirtualClusterProps): CfnVirtualCluster {
    const eksNamespace = props.eksNamespace ?? 'default';
    const ns = props.createNamespace
      ? this.eksCluster.addManifest('eksNamespace', {
        apiVersion: 'v1',
        kind: 'Namespace',
        metadata: { name: eksNamespace },
      })
      : null;

    K8sRole.metadata.namespace = eksNamespace;
    const role = this.eksCluster.addManifest(`${props.name}EksNamespaceRole`, K8sRole);
    role.node.addDependency(this.emrServiceRole);
    if (ns) role.node.addDependency(ns);

    K8sRoleBinding.metadata.namespace = eksNamespace;
    const roleBinding = this.eksCluster.addManifest(
      `${props.name}eksNamespaceRoleBinding`,
      K8sRoleBinding,
    );
    roleBinding.node.addDependency(role);

    const virtCluster = new CfnVirtualCluster(this, `${props.name}EmrCluster`, {
      name: props.name,
      containerProvider: {
        id: this.eksCluster.clusterName,
        type: 'EKS',
        info: { eksInfo: { namespace: props.eksNamespace || 'default' } },
      },
    });

    virtCluster.node.addDependency(roleBinding);
    virtCluster.node.addDependency(this.emrServiceRole);
    return virtCluster;
  }

  /**
   * Creates a new Amazon EMR managed endpoint to be used with Amazon EMR Virtual Cluster .
   * CfnOutput can be customized.
   * @param {string} id unique id for endpoint
   * @param {string} virtualClusterId Amazon Emr Virtual Cluster Id
   * @param {string} acmCertificateArn - ACM Certificate Arn to be attached to the managed endpoint, @default - creates new ACM Certificate
   * @param {string} emrOnEksVersion - EmrOnEks version to be used. @default - emr-6.3.0-latest
   * @param {string} executionRoleArn - IAM execution role to attach
   * @param {string} configurationOverrides - The JSON configuration override for Amazon EMR Managed Endpoint, @default - Amazon EMR on EKS default parameters
   * @access public
   */
  public addManagedEndpoint(
    id: string,
    virtualClusterId: string,
    executionRoleArn: string,
    acmCertificateArn?: string,
    emrOnEksVersion?: string,
    configurationOverrides?: string,
    tags?: string,
  ): CustomResource {

    if (id.length > 64) {
      throw new Error(`error managedendpoint name length is greater than 64 ${id}`);
    }

    if (emrOnEksVersion && ! EmrEksCluster.EMR_VERSIONS.includes(emrOnEksVersion)) {
      throw new Error(`error unsupported EMR version ${emrOnEksVersion}`);
    }

    try {
      var jsonConfigurationOverrides = configurationOverrides ? JSON.stringify(configurationOverrides) : '';
    } catch (error) {
      throw new Error(`The configuration override is not valid JSON : ${configurationOverrides}`);
    }
    // Create custom resource with async waiter until the Amazon EMR Managed Endpoint is created
    const endpointId = `managed-endpoint-${id}`;
    const lambdaPath = 'lambdas/managed-endpoint';

    const onEvent = new lambda.Function(this, `${endpointId}-on-event`, {
      code: lambda.Code.fromAsset(path.join(__dirname, lambdaPath)),
      runtime: lambda.Runtime.NODEJS_12_X,
      handler: 'index.onEvent',
      timeout: Duration.seconds(120),
      environment: {
        REGION: Stack.of(this).region,
        CLUSTER_ID: virtualClusterId,
        EXECUTION_ROLE_ARN:
          executionRoleArn,
        ENDPOINT_NAME: endpointId,
        RELEASE_LABEL: emrOnEksVersion || EmrEksCluster.DEFAULT_EMR_VERSION,
        CONFIGURATION_OVERRIDES: configurationOverrides
          ? jsonConfigurationOverrides
          : '',
        ACM_CERTIFICATE_ARN:
          acmCertificateArn ||
          String(this.getOrCreateAcmCertificate()),
        TAGS: tags || '',
      },
      // TODO least priviliges
      initialPolicy: [
        new PolicyStatement({
          resources: ['*'],
          actions: ['s3:GetObject*', 's3:GetBucket*', 's3:List*'],
        }),
        new PolicyStatement({
          resources: ['*'],
          actions: ['acm:*'],
        }),
        new PolicyStatement({
          resources: ['*'],
          actions: ['emr-containers:*'],
        }),
        new PolicyStatement({
          resources: ['*'],
          actions: ['ec2:*'],
        }),
        new PolicyStatement({
          resources: ['*'],
          actions: ['kms:*'],
        }),
      ],
    });

    const isComplete = new lambda.Function(this, `${endpointId}-is-complete`, {
      code: lambda.Code.fromAsset(path.join(__dirname, lambdaPath)),
      handler: 'index.isComplete',
      runtime: lambda.Runtime.NODEJS_12_X,
      timeout: Duration.seconds(120),
      environment: {
        REGION: Stack.of(this).region,
        CLUSTER_ID: virtualClusterId,
      },
      // TODO least privileges
      initialPolicy: [
        new PolicyStatement({
          resources: ['*'],
          actions: ['s3:GetObject*', 's3:GetBucket*', 's3:List*'],
        }),
        new PolicyStatement({
          resources: ['*'],
          actions: ['acm:*'],
        }),
        new PolicyStatement({
          resources: ['*'],
          actions: ['emr-containers:*'],
        }),
        new PolicyStatement({
          resources: ['*'],
          actions: ['ec2:*'],
        }),
      ],
    });
    const myProvider = new Provider(this, 'CustomResourceProvider' + id, {
      onEventHandler: onEvent,
      isCompleteHandler: isComplete,
      logRetention: RetentionDays.ONE_DAY,
      totalTimeout: Duration.minutes(30),
      queryInterval: Duration.seconds(10),
    });
<<<<<<< HEAD

    var managedEndpoint: CustomResource = new CustomResource(this, id, {
      serviceToken: myProvider.serviceToken,
    });

    managedEndpoint.node.addDependency(this.albService);

    return managedEndpoint;
=======
    const cr = new CustomResource(this, id, {
      serviceToken: myProvider.serviceToken,
    });
    cr.node.addDependency(this.eksCluster);

    return cr;
>>>>>>> 016e99da
  }

  private getOrCreateAcmCertificate(): any {
    const clientAcm = new AWS.ACM({
      apiVersion: '2015-12-08',
      region: process.env.CDK_DEFAULT_REGION,
    });
    const cert = async () => {
      try {
        const getCerts = await clientAcm
          .listCertificates({
            MaxItems: 50,
            Includes: {
              keyTypes: ['RSA_1024'],
            },
          })
          .promise();

        if (getCerts.CertificateSummaryList) {
          const existingCert = getCerts.CertificateSummaryList.find(
            (itm) => itm.DomainName == '*.emreksanalyticsframework.com',
          );

          if (existingCert) return String(existingCert.CertificateArn);
        }
      } catch (error) {
        console.log(error);
        throw new Error(`error getting acm certs ${error}`);
      }

      try {
        execSync(
          'openssl req -x509 -newkey rsa:1024 -keyout /tmp/privateKey.pem  -out /tmp/certificateChain.pem -days 365 -nodes -subj "/C=US/ST=Washington/L=Seattle/O=MyOrg/OU=MyDept/CN=*.emreksanalyticsframework.com"',
        );
      } catch (error) {
        throw new Error(`Error generating certificate ${error}`);
      }

      try {
        const command = {
          Certificate: Buffer.from(
            fs.readFileSync('/tmp/certificateChain.pem', 'binary'),
          ),
          PrivateKey: Buffer.from(
            fs.readFileSync('/tmp/privateKey.pem', 'binary'),
          ),
        };
        const response = await clientAcm.importCertificate(command).promise();
        return String(response.CertificateArn);
      } catch (error) {
        console.log(error);
        throw new Error(`error importing certificate ${error}`);
      }
    };

    return cert();
  }

  /**
   * Add a new Amazon EMR on EKS Nodegroup to the cluster
   * @param {string} nodegroupId the ID of the nodegroup
   * @param {EmrEksNodegroupOptions} options the EmrEksNodegroup [properties]{@link EmrEksNodegroupOptions}
   * @access public
   */
  public addNodegroupCapacity(nodegroupId: string, options: EmrEksNodegroupOptions): Nodegroup {

    const nodeGroupParameters = {
      ...options,
      ...{
        // Default nodegroupName should be the ID (according to CDK documentation)
        nodegroupName: nodegroupId,
      },
    };

    const nodegroup = this.eksCluster.addNodegroupCapacity(nodegroupId, nodeGroupParameters);
    // Adding the Amazon SSM policy
    nodegroup.role.addManagedPolicy(ManagedPolicy.fromAwsManagedPolicyName('AmazonSSMManagedInstanceCore'));

    // Add tags for the Cluster Autoscaler management
    Tags.of(nodegroup).add(
      `k8s.io/cluster-autoscaler/${this.eksClusterName}`,
      'owned',
      { applyToLaunchedInstances: true },
    );
    Tags.of(nodegroup).add(
      'k8s.io/cluster-autoscaler/enabled',
      'true',
      {
        applyToLaunchedInstances: true,
      },
    );
    // Add tag for the AZ
    if (options.subnets && options.subnets.subnets) {
      Tags.of(nodegroup).add(
        'k8s.io/cluster-autoscaler/node-template/label/topology.kubernetes.io/zone',
        options.subnets.subnets[0].availabilityZone,
        {
          applyToLaunchedInstances: true,
        },
      );
    };
    Tags.of(nodegroup).add(
      'k8s.io/cluster-autoscaler/node-template/label/node-lifecycle',
      (options.capacityType == CapacityType.SPOT) ? 'spot' : 'on-demand',
      {
        applyToLaunchedInstances: true,
      },
    );
    // Iterate over labels and add appropriate tags
    if (options.labels) {
      for (const [key, value] of Object.entries(options.labels)) {
        Tags.of(nodegroup).add(
          `k8s.io/cluster-autoscaler/node-template/label/${key}`,
          value,
          {
            applyToLaunchedInstances: true,
          },
        );
      }
    }
    // Iterate over taints and add appropriate tags
    if (options.taints) {
      options.taints.forEach( (taint) => {
        Tags.of(nodegroup).add(
          `k8s.io/cluster-autoscaler/node-template/taint/${taint.key}`,
          `${taint.value}:${taint.effect}`,
          {
            applyToLaunchedInstances: true,
          },
        );
      });
    }

    return nodegroup;
  }

  /**
   * Create and configure a new Amazon IAM Role usable as an execution role
   * @param {Policy} policy the execution policy to attach to the role
   * @access public
   */
  public createExecutionRole(policy: Policy): Role {
    // Create an execution role assumable by EKS OIDC provider
    const executionRole = new Role(this, 'executionRole', {
      assumedBy: this.eksOidcProvider,
    });
    executionRole.attachInlinePolicy(policy);
    return executionRole;
  }
}<|MERGE_RESOLUTION|>--- conflicted
+++ resolved
@@ -5,12 +5,8 @@
 import * as fs from 'fs';
 import * as path from 'path';
 import { SubnetType } from '@aws-cdk/aws-ec2';
-<<<<<<< HEAD
-import { KubernetesVersion, Cluster, CapacityType, Nodegroup, HelmChart } from '@aws-cdk/aws-eks';
-=======
 import { KubernetesVersion, Cluster, CapacityType, Nodegroup } from '@aws-cdk/aws-eks';
 import { CfnVirtualCluster } from '@aws-cdk/aws-emrcontainers';
->>>>>>> 016e99da
 import { PolicyStatement, PolicyDocument, Policy, Role, ManagedPolicy, FederatedPrincipal, CfnServiceLinkedRole } from '@aws-cdk/aws-iam';
 import * as lambda from '@aws-cdk/aws-lambda';
 import { RetentionDays } from '@aws-cdk/aws-logs';
@@ -76,12 +72,7 @@
   private readonly emrServiceRole: CfnServiceLinkedRole;
   private readonly eksClusterName: string;
   public readonly eksCluster: Cluster;
-<<<<<<< HEAD
-  private emrWorkerIAMRole: Role;
-  private readonly albService: HelmChart;
-=======
   private eksOidcProvider: FederatedPrincipal;
->>>>>>> 016e99da
 
   /**
    * Constructs a new instance of the EmrEksCluster class. An EmrEksCluster contains everything required to run Amazon EMR on Amazon EKS.
@@ -215,7 +206,7 @@
     });
     albIAMPolicy.attachToRole(albServiceAccount.role);
 
-    this.albService = this.eksCluster.addHelmChart('ALB', {
+    const albService = this.eksCluster.addHelmChart('ALB', {
       chart: 'aws-load-balancer-controller',
       repository: 'https://aws.github.io/eks-charts',
       namespace: 'kube-system',
@@ -230,8 +221,8 @@
         },
       },
     });
-    this.albService.node.addDependency(albServiceAccount);
-    this.albService.node.addDependency(certManager);
+    albService.node.addDependency(albServiceAccount);
+    albService.node.addDependency(certManager);
 
     // Add the kubernetes dashboard from helm chart
     this.eksCluster.addHelmChart('KubernetesDashboard', {
@@ -413,8 +404,7 @@
     acmCertificateArn?: string,
     emrOnEksVersion?: string,
     configurationOverrides?: string,
-    tags?: string,
-  ): CustomResource {
+  ) {
 
     if (id.length > 64) {
       throw new Error(`error managedendpoint name length is greater than 64 ${id}`);
@@ -427,7 +417,7 @@
     try {
       var jsonConfigurationOverrides = configurationOverrides ? JSON.stringify(configurationOverrides) : '';
     } catch (error) {
-      throw new Error(`The configuration override is not valid JSON : ${configurationOverrides}`);
+      throw new Error(`The configuraton override is not valid JSON : ${configurationOverrides}`);
     }
     // Create custom resource with async waiter until the Amazon EMR Managed Endpoint is created
     const endpointId = `managed-endpoint-${id}`;
@@ -451,7 +441,6 @@
         ACM_CERTIFICATE_ARN:
           acmCertificateArn ||
           String(this.getOrCreateAcmCertificate()),
-        TAGS: tags || '',
       },
       // TODO least priviliges
       initialPolicy: [
@@ -487,7 +476,7 @@
         REGION: Stack.of(this).region,
         CLUSTER_ID: virtualClusterId,
       },
-      // TODO least privileges
+      // TODO least priviliges
       initialPolicy: [
         new PolicyStatement({
           resources: ['*'],
@@ -514,23 +503,12 @@
       totalTimeout: Duration.minutes(30),
       queryInterval: Duration.seconds(10),
     });
-<<<<<<< HEAD
-
-    var managedEndpoint: CustomResource = new CustomResource(this, id, {
-      serviceToken: myProvider.serviceToken,
-    });
-
-    managedEndpoint.node.addDependency(this.albService);
-
-    return managedEndpoint;
-=======
     const cr = new CustomResource(this, id, {
       serviceToken: myProvider.serviceToken,
     });
     cr.node.addDependency(this.eksCluster);
 
     return cr;
->>>>>>> 016e99da
   }
 
   private getOrCreateAcmCertificate(): any {
