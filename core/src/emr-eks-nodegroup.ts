// Copyright Amazon.com, Inc. or its affiliates. All Rights Reserved.
// SPDX-License-Identifier: MIT-0

import { InstanceType,  ISubnet } from '@aws-cdk/aws-ec2';
import { NodegroupOptions, TaintEffect, CapacityType, NodegroupAmiType } from '@aws-cdk/aws-eks';

/**
 * The Options for adding EmrEksNodegroup to an EmrEksCluster. Some of the Amazon EKS Nodegroup parameters are overriden:
 * -  NodegroupName by the id and an index per AZ
 * -  LaunchTemplate spec
 * -  SubnetList by either the subnet parameter or one subnet per Amazon EKS Cluster AZ.
 */

export interface EmrEksNodegroupOptions extends NodegroupOptions {
  /**
   * Nodegroup ID
   */
  readonly id: string;
  /**
   * Set to true if using instance types with local NVMe drives to mount them automatically at boot time
   * @default false
   */
  readonly mountNvme?: boolean;
  /**
   * Configure the Amazon EKS NodeGroup in this subnet. Use this setting for resource dependencies like an Amazon RD
   * @default - One NodeGroup is deployed per cluster AZ
   */
  readonly subnet?: ISubnet;
}

/**
 * @summary EmrEksNodegroup containing the default Nodegroups
 */
export class EmrEksNodegroup {
  /*
   ** Default nodegroup configuration for Kubernetes applications required by EMR on EKS (e.g cert manager and cluster autoscaler)
   */
  public static readonly TOOLING_ALL: EmrEksNodegroupOptions = {
    id: 'tooling',
<<<<<<< HEAD
    instanceTypes: [new InstanceType('t3.large')],
    minSize: 4,
    maxSize: 50,
=======
    instanceTypes: [new InstanceType('t3.medium')],
    minSize: 1,
    maxSize: 10,
>>>>>>> ae286859
    labels: { role: 'tooling' },
  };

  /*
   ** Default nodegroup configuration for EMR on EKS critical workloads
   */
  public static readonly CRITICAL_ALL: EmrEksNodegroupOptions = {
    id: 'critical',
    mountNvme: true,
    instanceTypes: [new InstanceType('m6gd.8xlarge')],
    amiType: NodegroupAmiType.AL2_ARM_64,
    minSize: 0,
    maxSize: 100,
    labels: {
      role: 'critical',
    },
    taints: [
      {
        key: 'role',
        value: 'critical',
        effect: TaintEffect.NO_SCHEDULE,
      },
    ],
  };

  /*
   ** Default nodegroup configuration for EMR on EKS shared (non-crtical) workloads
   */
  public static readonly SHARED_DRIVER: EmrEksNodegroupOptions = {
    id: 'shared-driver',
    instanceTypes: [new InstanceType('m6g.xlarge')],
    amiType: NodegroupAmiType.AL2_ARM_64,
    minSize: 0,
    maxSize: 10,
    labels: {
      'role': 'shared',
      'spark-role': 'driver',
    },
  };

  public static readonly SHARED_EXECUTOR: EmrEksNodegroupOptions = {
    id: 'shared-executor',
    instanceTypes: [new InstanceType('m6g.8xlarge'), new InstanceType('m6gd.8xlarge')],
    minSize: 0,
    maxSize: 100,
    capacityType: CapacityType.SPOT,
    amiType: NodegroupAmiType.AL2_ARM_64,
    labels: {
      'role': 'shared',
      'spark-role': 'executor',
    },
    taints: [
      {
        key: 'node-lifecycle',
        value: 'spot',
        effect: TaintEffect.NO_SCHEDULE,
      },
    ],
  };

  /**
   * Default nodegroup configuration for EMR Studio notebooks used with EMR on EKS.
   */
  public static readonly NOTEBOOK_EXECUTOR: EmrEksNodegroupOptions = {
    id: 'notebook-executor',
    instanceTypes: [new InstanceType('t3.2xlarge'), new InstanceType('t3a.2xlarge')],
    minSize: 0,
    maxSize: 100,
    capacityType: CapacityType.SPOT,
    labels: {
      'role': 'notebook',
      'spark-role': 'executor',
      'node-lifecycle': 'spot',
    },
    taints: [
      {
        key: 'role',
        value: 'notebook',
        effect: TaintEffect.NO_SCHEDULE,
      },
      {
        key: 'node-lifecycle',
        value: 'spot',
        effect: TaintEffect.NO_SCHEDULE,
      },
    ],
  };

  public static readonly NOTEBOOK_DRIVER: EmrEksNodegroupOptions = {
    id: 'notebook-driver',
    instanceTypes: [new InstanceType('t3.large')],
    minSize: 0,
    maxSize: 10,
    labels: {
      'role': 'notebook',
      'spark-role': 'driver',
      'node-lifecycle': 'on-demand',
    },
    taints: [
      {
        key: 'role',
        value: 'notebook',
        effect: TaintEffect.NO_SCHEDULE,
      },
    ],
  };
}<|MERGE_RESOLUTION|>--- conflicted
+++ resolved
@@ -37,15 +37,9 @@
    */
   public static readonly TOOLING_ALL: EmrEksNodegroupOptions = {
     id: 'tooling',
-<<<<<<< HEAD
-    instanceTypes: [new InstanceType('t3.large')],
-    minSize: 4,
-    maxSize: 50,
-=======
     instanceTypes: [new InstanceType('t3.medium')],
     minSize: 1,
     maxSize: 10,
->>>>>>> ae286859
     labels: { role: 'tooling' },
   };
 
